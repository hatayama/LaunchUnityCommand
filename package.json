{
  "name": "launch-unity",
  "version": "0.6.2",
  "description": "Open a Unity project with the matching Editor version (macOS/Windows)",
  "type": "module",
  "main": "dist/launch.js",
  "bin": {
    "launch-unity": "dist/launch.js"
  },
  "scripts": {
    "build": "tsc -p tsconfig.json",
    "start": "node dist/launch.js",
    "lint": "eslint . --ext .ts,.js",
    "lint:fix": "eslint . --ext .ts,.js --fix",
    "format": "prettier --write .",
    "prepack": "npm run build"
  },
  "repository": {
    "type": "git",
    "url": "git+ssh://git@github.com/hatayama/LaunchUnityCommand.git"
  },
  "keywords": [
    "unity",
    "unity-hub",
    "cli",
    "macos",
    "windows"
  ],
  "author": "",
  "license": "MIT",
  "files": [
    "dist",
    "README.md",
    "README.ja.md",
    "LICENSE"
  ],
  "engines": {
    "node": ">=18"
  },
  "devDependencies": {
<<<<<<< HEAD
    "@types/node": "24.10.1",
    "@typescript-eslint/eslint-plugin": "8.48.1",
    "@typescript-eslint/parser": "8.48.1",
    "eslint": "9.39.1",
=======
    "@types/node": "25.0.2",
    "@typescript-eslint/eslint-plugin": "8.50.0",
    "@typescript-eslint/parser": "8.50.0",
    "eslint": "9.39.2",
>>>>>>> fff2e883
    "eslint-config-prettier": "10.1.8",
    "prettier": "3.7.4",
    "typescript": "5.9.3"
  },
  "dependencies": {
    "typescript-eslint": "8.49.0"
  },
  "overrides": {
    "js-yaml": "4.1.1"
  }
}<|MERGE_RESOLUTION|>--- conflicted
+++ resolved
@@ -38,17 +38,10 @@
     "node": ">=18"
   },
   "devDependencies": {
-<<<<<<< HEAD
-    "@types/node": "24.10.1",
-    "@typescript-eslint/eslint-plugin": "8.48.1",
-    "@typescript-eslint/parser": "8.48.1",
-    "eslint": "9.39.1",
-=======
     "@types/node": "25.0.2",
     "@typescript-eslint/eslint-plugin": "8.50.0",
     "@typescript-eslint/parser": "8.50.0",
     "eslint": "9.39.2",
->>>>>>> fff2e883
     "eslint-config-prettier": "10.1.8",
     "prettier": "3.7.4",
     "typescript": "5.9.3"
